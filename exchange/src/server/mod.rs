--- conflicted
+++ resolved
@@ -12,27 +12,15 @@
 /// 快速运行服务
 ///
 /// 提供简单方便的服务器启动入口.
-<<<<<<< HEAD
-pub async fn run(addr: SocketAddr) -> Result<(), io::Error> {
+pub async fn run(configure: ConfigureModel) -> Result<(), io::Error> {
     let (sender, receiver) = tokio::sync::mpsc::unbounded_channel();
-    let mut listener = TcpListener::bind(addr).await?;
-
+    let mut listener = TcpListener::bind(configure.exchange.to_addr()).await?;
     let router = tokio::spawn(Router::new(receiver));
-
     while let Ok((socket, addr)) = listener.accept().await {
         let addr_str = Arc::new(addr.to_string());
         tokio::spawn(Socket::new(socket, addr_str, sender.clone()));
-=======
-pub async fn run(configure: ConfigureModel) -> Result<(), Box<dyn std::error::Error>> {
-    let (sender, receiver) = tokio::sync::mpsc::unbounded_channel();
-    let mut server = Server::new(configure.exchange.to_addr(), sender).await?;
-    tokio::spawn(Router::new(receiver));
-    loop {
-        server.next().await;
->>>>>>> d0b54d94
     }
 
-    // 这里还有一份已经不需要的 Sender，要先于 Receiver drop掉才不会阻塞 Receiver 关闭
     drop(sender);
     router.await?
 }